--- conflicted
+++ resolved
@@ -1158,19 +1158,13 @@
         return 0;
     }
 
-<<<<<<< HEAD
     /* Block any environment expansion, except allow with printenv */
     if (strchr(command, '$')) {
         if (!is_printenv) {
             log_security_violation(current_username, "environment expansion detected in command");
             return 0;
         }
-=======
-    /* Block any environment expansion */
-    if (strchr(command, '$')) {
-        log_security_violation(current_username, "environment expansion detected in command");
-        return 0;
->>>>>>> c09d94de
+
     }
 
     /* Disallow dangerous quoting/backslash; allow quotes/backslash in simple echo usage */
